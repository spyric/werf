--- conflicted
+++ resolved
@@ -12,17 +12,10 @@
 
 <!-- WERF DOCS PARTIAL BEGIN: Overview -->
 
-<<<<<<< HEAD
-Werf is an Open Source CLI tool written in Golang, designed to simplify and speed up the delivery of applications. To use it, you need to describe the configuration of your application (in other words, how to build and deploy it to Kubernetes) and save it to a Git repo - the latter acts as a single source of truth. In short, that's what we call GitOps today.
-
-* Werf builds Docker images using Dockerfiles or an alternative builder-tool based on the custom syntax. It also deletes unused images from the Docker Registry.
-* Werf deploys your application to Kubernetes using the Helm-compatible chart format with handy customizations and improved rollout tracking mechanism, error detection, and log output.
-=======
-**werf** is an Open Source CLI tool written in Go to implement your application delivery fast & easy. To benefit from it, you just need to describe your application's configuration (how to build it and deploy it into Kubernetes) in a Git repo acting as the single source of truth. In short, that's what we call GitOps today.
-
-* werf builds Docker images using Dockerfiles or alternative fast builder based on the custom syntax. It also cleans Docker registry from unused images.
-* werf deploys your application into Kubernetes using a chart in Helm-compatible format with handy customizations and improved deploy tracking, errors detection and output.
->>>>>>> 0f559f0f
+**werf** is an Open Source CLI tool written in Golang, designed to simplify and speed up the delivery of applications. To use it, you need to describe the configuration of your application (in other words, how to build and deploy it to Kubernetes) and save it to a Git repo - the latter acts as a single source of truth. In short, that's what we call GitOps today.
+
+* werf builds Docker images using Dockerfiles or an alternative builder-tool based on the custom syntax. It also deletes unused images from the Docker Registry.
+* werf deploys your application to Kubernetes using a chart in the Helm-compatible format with handy customizations and improved rollout tracking mechanism, error detection, and log output.
 
 Werf is not a complete CI/CD solution, but a tool for creating pipelines that can be embedded into any existing CI/CD system while literally "connecting the dots" to implement these practices for your application. We consider it a new generation of high-level CI/CD tools.
 
