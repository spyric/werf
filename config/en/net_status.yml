--- conflicted
+++ resolved
@@ -28,10 +28,7 @@
       docker_from_not_defined: "`docker.from` not defined!"
       artifact_unexpected_attribute: "Artifact doesn't has attribute '%{attr}'!"
       git_artifact_unexpected_attribute: "'%{type}' git artifact doesn't has attribute '%{attr}'!"
-<<<<<<< HEAD
       docker_from_incorrect: "`docker.from` has incorrect value `%{name}`: expected format `image_name:tag`!"
-=======
       app_name_incorrect: "Application has incorrect name '%{name}': doesn't match regex '%{reg}'!"
->>>>>>> 3ae18773
     chef:
       stage_path_overlap: "Cannot install '%{cookbook}' cookbook's path %{from} into %{to}: already exists"