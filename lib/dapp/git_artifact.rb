--- conflicted
+++ resolved
@@ -271,15 +271,10 @@
         layer_timestamp_file_path(:source_5).delete
       end
 
-<<<<<<< HEAD
       return if layer_actual?(:source_5)
 
-      atomizer << layer_commit_file_path(:source_5)
-      atomizer << layer_timestamp_file_path(:source_5)
-=======
       file_atomizer << layer_commit_file_path(:source_5)
       file_atomizer << layer_timestamp_file_path(:source_5)
->>>>>>> 5fb25f5f
 
       layer_commit_file_path(:source_5).write source_5_commit + "\n"
       layer_timestamp_file_path(:source_5).write repo.commit_at(source_5_commit) + "\n" if layer_timestamp_file_path(:source_5).zero?
@@ -424,13 +419,6 @@
       build_path layer_filename(stage, '.timestamp')
     end
 
-<<<<<<< HEAD
-=======
-    def layer_actual?(stage)
-      layer_commit(stage) == archive_commit || !any_changes?(archive_commit, layer_commit(stage))
-    end
-
->>>>>>> 5fb25f5f
     def layer_commit(stage)
       if layer_commit_file_path(stage).exist? and layer_timestamp_file_path(stage).exist?
         layer_commit_file_path(stage).read.strip
