--- conflicted
+++ resolved
@@ -20,15 +20,9 @@
         def build_lock!
           return yield if application.dry_run?
 
-<<<<<<< HEAD
           try_lock = lambda do
             next yield unless should_be_tagged?
-            application.lock("image.#{image.name}") do
-=======
-          try_lock = -> do
-            next blk.call unless should_be_tagged?
             application.project.lock("#{application.config._basename}.image.#{image.name}") do
->>>>>>> a58ead10
               image.cache_reset
               yield
             end
