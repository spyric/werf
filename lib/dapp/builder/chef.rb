--- conflicted
+++ resolved
@@ -113,15 +113,10 @@
           install_cookbooks
 
           application.hashsum([*stage_cookbooks_vendor_paths(stage).map(&:to_s),
-<<<<<<< HEAD
-                               *stage_cookbooks_vendor_paths(stage).reject(&:directory?).map(&:read)]).tap do |checksum|
-=======
                                *stage_cookbooks_vendor_paths(stage).reject(&:directory?).map(&:read),
-                               *application_runlist,
-                              ]).tap do |checksum|
->>>>>>> bb59447c
-            stage_cookbooks_checksum_path(stage).write "#{checksum}\n"
-          end
+                               *application_runlist]).tap do |checksum|
+                                                            stage_cookbooks_checksum_path(stage).write "#{checksum}\n"
+                                                          end
         end
       end
 
@@ -129,12 +124,8 @@
         @cookbooks_checksum ||= application.hashsum [
           berksfile_lock_checksum,
           *local_cookbook_paths.map(&:to_s),
-<<<<<<< HEAD
-          *local_cookbook_paths.reject(&:directory?).map(&:read)
-=======
           *local_cookbook_paths.reject(&:directory?).map(&:read),
-          *application_runlist,
->>>>>>> bb59447c
+          *application_runlist
         ]
       end
 
@@ -217,4 +208,4 @@
       end
     end
   end
-end+end
