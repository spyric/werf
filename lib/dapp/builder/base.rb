module Dapp
  module Builder
    class Base
      include CommonHelper
      include Dapp::Builder::Centos7
      include Dapp::Builder::Ubuntu1404
      include Dapp::Builder::Ubuntu1604
      include Dapp::Filelock

      attr_reader :docker
      attr_reader :conf
      attr_reader :opts

      STAGES_DEPENDENCIES = {
          prepare: nil,
          infra_install: :prepare,
          sources_1: :infra_install,
          infra_setup: :sources_1,
          app_install: :infra_setup,
          sources_2: :app_install,
          app_setup: :sources_2,
          sources_3: :app_setup,
          sources_4: :sources_3
      }.freeze

      STAGES_DEPENDENCIES.each do |stage, dependence|
        define_method :"#{stage}_from" do
          send(:"#{dependence}_image_name") unless dependence.nil?
        end

        define_method :"#{stage}_image_name" do
          "dapp:#{send(:"#{stage}_key")}"
        end

        define_method :"#{stage}!" do
          unless (image = send(stage)).nil?
            docker.build_image!(image: image, name: send(:"#{stage}_image_name"))
          end
        end

        define_method :"#{stage}?" do
          docker.image_exist?(send("#{stage}_image_name"))
        end

        define_method stage do
          raise
        end
      end

      def initialize(docker:, conf:, opts:)
        @docker = docker
        @conf = conf
        @opts = opts

<<<<<<< HEAD
        opts[:home_path] ||= Pathname.new(opts[:dappfile_path] || 'fakedir').parent.expand_path.to_s
        opts[:build_path] = opts[:build_dir] ? opts[:build_dir] : home_path('build')
        opts[:build_path] = build_path opts[:basename] if opts[:shared_build_dir]

        @home_branch = shellout("git -C #{home_path} rev-parse --abbrev-ref HEAD").stdout.strip
        @atomizers = []
        @builded_apps = []

        lock do
          yield self
        end if block_given?
      end

      def lock(**kwargs, &blk)
        filelock(build_path("#{home_branch}.lock"),
                 error_message: "Application #{opts[:basename]} " +
                                "(#{home_branch}) in use! Try again later.",
                 **kwargs, &blk)
=======
        # FIXME
        opts[:build_path] ||= 'default'
        opts[:home_path] ||= 'default'
>>>>>>> a87bc912
      end

      def run
        if not prepare?
          prepare!
          infra_install!
          sources_1!
          infra_setup!
          app_install!
          app_setup!
        elsif not infra_install?
          infra_install!
          sources_1!
          infra_setup!
          app_install!
          app_setup!
        elsif not infra_setup?
          infra_setup!
          app_install!
          sources_2!
          app_setup!
        elsif not app_install?
          app_install!
          sources_2!
          app_setup!
        elsif not app_setup?
          app_setup!
          sources_3!
          sources_4!
        end
      end


      def prepare
        prepare_image
      end

      def prepare_key
        prepare_image.signature
      end

      def prepare_from
        conf[:from]
      end

      def prepare_image
        @prepare_image ||= begin
          image_method = :"from_#{prepare_from.to_s.split(/[:.]/).join}"
          raise "unsupported docker image '#{prepare_from}'" unless respond_to?(image_method)
          send(image_method).tap do |image|
            image.build_options[:expose] = conf[:exposes] unless conf[:exposes].nil?
          end
        end
      end


      def infra_install_key
        infra_install_from
      end


      def infra_setup_key
        infra_setup_from
      end


      def app_install_key
        hashsum [app_install_from, dependency_file, dependency_file_regex]
      end

      def dependency_file
        @dependency_file ||= begin
          file_path = Dir[build_path('*')].detect {|x| x =~ dependency_file_regex }
          File.read(file_path) unless file_path.nil?
        end
      end

      def dependency_file?
        !dependency_file.nil?
      end

      def dependency_file_regex
        /.*\/(Gemfile|composer.json|requirement_file.txt)$/
      end


      def app_setup_key
        hashsum [app_setup_from, app_setup_file]
      end

      def app_setup_file
        @app_setuo_file ||= begin
          File.read(app_setup_file_path) if app_setup_file?
        end
      end

      def app_setup_file?
        File.exist?(app_setup_file_path)
      end

      def app_setup_file_path
        build_path('.app_setup')
      end


      def home_branch #FIXME
        'master'
      end

      def make_local_git_artifact(cfg)
        repo = GitRepo::Own.new(self)
        GitArtifact.new(self, repo, cfg[:where_to_add],
                        flush_cache: opts[:flush_cache],
                        branch: cfg[:branch])
      end

      def make_remote_git_artifact(cfg)
        repo_name = cfg[:url].gsub(%r{.*?([^\/ ]+)\.git}, '\\1')
        repo = GitRepo::Remote.new(self, repo_name,
                                   url: cfg[:url],
                                   ssh_key_path: ssh_key_path)
        repo.fetch!(cfg[:branch])
        GitArtifact.new(self, repo, cfg[:where_to_add],
                        flush_cache: opts[:flush_cache],
                        branch: cfg[:branch])
      end

      def local_git_artifact
        @local_git_artifact ||= begin
          cfg = (conf[:git_artifact] || {})[:local]
          make_local_git_artifact(cfg) if cfg
        end
      end

      def remote_git_artifact_list
        @remote_git_artifact_list ||= Array((conf[:git_artifact] || {})[:remote])
                                      .map(&method(:make_local_git_artifact))
      end

      def git_artifact_list
        [local_git_artifact, *remote_git_artifact_list].compact
      end


      def home_path(*path)
        path.compact.inject(Pathname.new(opts[:home_path]), &:+).expand_path
      end

      def build_path(*path)
        path.compact.inject(Pathname.new(opts[:build_path]), &:+).expand_path.tap do |p|
          FileUtils.mkdir_p p.parent
        end
      end

      def container_build_path(*path)
        path.compact.inject(Pathname.new('/.build'), &:+).expand_path
      end


      def sources_1_image
        @sources_1_image ||= Image.new(from: sources_1_from)
      end

      def sources_1
        git_artifact_list.each {|ga| ga.add_multilayer! sources_1_image}

        sources_1_image.build_opts!(volume: "#{build_path}:#{container_build_path}:ro")

        sources_1_image
      end

      def sources_1_key
        hashsum [sources_1_from, *git_artifact_list.map(&:signature)]
      end

      def sources_2
        sources_1
      end

      def sources_2_key
        sources_1_key
      end

      def sources_3
        sources_1
      end

      def sources_3_key
        sources_1_key
      end

      def sources_4
        sources_1
      end

      def sources_4_key
        sources_1_key
      end

      def register_atomizer(atomizer)
        atomizers << atomizer
      end

      def commit_atomizers!
        atomizers.each(&:commit!)
      end

      protected

      attr_reader :atomizers
    end # Base
  end # Builder
end # Dapp<|MERGE_RESOLUTION|>--- conflicted
+++ resolved
@@ -52,7 +52,6 @@
         @conf = conf
         @opts = opts
 
-<<<<<<< HEAD
         opts[:home_path] ||= Pathname.new(opts[:dappfile_path] || 'fakedir').parent.expand_path.to_s
         opts[:build_path] = opts[:build_dir] ? opts[:build_dir] : home_path('build')
         opts[:build_path] = build_path opts[:basename] if opts[:shared_build_dir]
@@ -71,11 +70,6 @@
                  error_message: "Application #{opts[:basename]} " +
                                 "(#{home_branch}) in use! Try again later.",
                  **kwargs, &blk)
-=======
-        # FIXME
-        opts[:build_path] ||= 'default'
-        opts[:home_path] ||= 'default'
->>>>>>> a87bc912
       end
 
       def run
