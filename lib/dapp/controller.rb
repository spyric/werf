--- conflicted
+++ resolved
@@ -59,7 +59,6 @@
       build_configs.map(&:_basename).uniq.each do |basename|
         log(basename)
         containers_flush(basename)
-<<<<<<< HEAD
         with_subquery(%(docker images --format="{{.Repository}}:{{.Tag}}" #{basename}-dappstage)) { |ids| shellout!(%(docker rmi #{ids.join(' ')})) }
       end
     end
@@ -79,37 +78,25 @@
           end
         end
         shellout!(%(docker rmi #{stages.keys.join(' ')})) unless stages.keys.empty?
-=======
-        shellout(%{docker rmi $(docker images --format="{{.Repository}}:{{.Tag}}" #{basename}-dappstage)})
->>>>>>> 74d62e7d
       end
     end
 
     def cleanup
-<<<<<<< HEAD
-      build_configs.map(&:_basename).uniq.each do |basename|
-        log(basename)
-        containers_flush(basename)
-        with_subquery(%(docker images -f "dangling=true" -f "label=dapp=#{basename}" -q)) { |ids| shellout!(%(docker rmi #{ids.join(' ')})) }
-        with_subquery(%(docker images --format '{{if ne "#{basename}-dappstage" .Repository }}{{.ID}}{{ end }}' -f "label=dapp=#{basename}")) do |ids|
-          shellout!(%(docker rmi #{ids.join(' ')}))
-        end # FIXME: negative filter is not currently supported by the Docker CLI
-=======
       build_configs.uniq { |config| config._basename }.each do |config|
         basename = config._basename
         Application.new(config: config, cli_options: cli_options).lock('images') do
           log(basename)
           containers_flush(basename)
-          shellout(%{docker rmi $(docker images -f "dangling=true" -f "label=dapp=#{basename}" -q)})
-          shellout(%{docker rmi $(docker images --format '{{if ne "#{basename}-dappstage" .Repository }}{{.ID}} {{ end }}' -f "label=dapp=#{basename}" | sed '/^$/d')}) # FIXME: negative filter is not currently supported by the Docker CLI
+          with_subquery(%(docker images -f "dangling=true" -f "label=dapp=#{basename}" -q)) { |ids| shellout!(%(docker rmi #{ids.join(' ')})) }
+          with_subquery(%(docker images --format '{{if ne "#{basename}-dappstage" .Repository }}{{.ID}}{{ end }}' -f "label=dapp=#{basename}")) do |ids|
+            shellout!(%(docker rmi #{ids.join(' ')}))
+          end # FIXME: negative filter is not currently supported by the Docker CLI
         end
->>>>>>> 74d62e7d
       end
     end
 
     private
 
-<<<<<<< HEAD
     def repo_apps(repo)
       registry = DockerRegistry.new(repo)
       raise Error::Registry, :no_such_app unless registry.repo_exist?
@@ -135,10 +122,6 @@
     def with_subquery(query)
       return if (res = shellout!(query).stdout.strip.lines.map(&:strip)).empty?
       yield(res)
-=======
-    def containers_flush(basename)
-      shellout(%{docker rm -f $(docker ps -a -f "label=dapp" -f "name=#{basename}" -q)})
->>>>>>> 74d62e7d
     end
 
     def build_configs
