module Dapp
  # Application
  class Application
    include GitArtifact
    include Path
    include Tags
<<<<<<< HEAD

    include Helper::Sha256
=======
    include Deps::Gitartifact
    include SystemShellout
    include Dapp::Filelock
>>>>>>> bde3bce3

    attr_reader :config
    attr_reader :ignore_git_fetch
    attr_reader :should_be_built
    attr_reader :is_artifact
    attr_reader :project

    def initialize(config:, project:, should_be_built: false, ignore_git_fetch: false, is_artifact: false)
      @config = config
      @project = project

      @tmp_path = Dir.mktmpdir(project.cli_options[:tmp_dir_prefix] || 'dapp-')

      @last_stage = Build::Stage::DockerInstructions.new(self)
      @ignore_git_fetch = ignore_git_fetch
      @should_be_built = should_be_built
      @is_artifact = is_artifact

      raise Error::Application, code: :application_not_built if should_be_built?
    end

    def build!
      with_introspection do
        project.lock("#{config._basename}.images", readonly: true) do
          last_stage.build_lock! do
            last_stage.build!
            last_stage.save_in_cache!
          end
        end
      end
    ensure
      FileUtils.rm_rf(tmp_path)
    end

    def export!(repo, format:)
      project.lock("#{config._basename}.images", readonly: true) do
        tags.each do |tag|
          image_name = format % { repo: repo, application_name: config._name, tag: tag }
          export_base!(last_stage.image, image_name)
        end
      end
    end

    def export_stages!(repo, format:)
      project.lock("#{config._basename}.images", readonly: true) do
        export_images.each do |image|
          image_name = format % { repo: repo, signature: image.name.split(':').last }
          export_base!(image, image_name)
        end
      end
    end

    def export_base!(image, image_name)
      if project.dry_run?
        project.log_state(image_name, state: project.t(code: 'state.push'), styles: { status: :success })
      else
        project.lock("image.#{hashsum image_name}") do
          Dapp::Image::Stage.cache_reset(image_name)
          project.log_process(image_name, process: project.t(code: 'status.process.pushing')) do
            image.export!(image_name, log_verbose: project.log_verbose?, log_time: project.log_time?)
          end
        end
      end
    end

    def import_stages!(repo, format:)
      project.lock("#{config._basename}.images", readonly: true) do
        import_images.each do |image|
          begin
            image_name = format % { repo: repo, signature: image.name.split(':').last }
            import_base!(image, image_name)
          rescue Error::Shellout
            next
          end
          break unless project.pull_all_stages?
        end
      end
    end

    def import_base!(image, image_name)
      if project.dry_run?
        project.log_state(image_name, state: project.t(code: 'state.pull'), styles: { status: :success })
      else
        project.lock("image.#{hashsum image_name}") do
          project.log_process(image_name,
                              process: project.t(code: 'status.process.pulling'),
                              status: { failed: project.t(code: 'status.failed.not_pulled') },
                              style: { failed: :secondary }) do
            image.import!(image_name, log_verbose: project.log_verbose?, log_time: project.log_time?)
          end
        end
      end
    end

    def run(docker_options, command)
      cmd = "docker run #{[docker_options, last_stage.image.name, command].flatten.compact.join(' ')}"
      if project.dry_run?
        project.log(cmd)
      else
        system(cmd) || raise(Error::Application, code: :application_not_run)
      end
    end

    def signature
      last_stage.send(:signature)
    end

    def stage_cache_format
      "#{project.cache_format % { application_name: config._basename }}:%{signature}"
    end

    def stage_dapp_label
      project.stage_dapp_label_format % { application_name: config._basename }
    end

    def artifact(config)
      self.class.new(config: config, project: project, ignore_git_fetch: ignore_git_fetch, is_artifact: true, should_be_built: should_be_built)
    end

    def builder
      @builder ||= Builder.const_get(config._builder.capitalize).new(self)
    end

    def export_images
      images.select(&:tagged?)
    end

    def import_images
      images.select { |image| !image.tagged? }
    end

    def images
      (@images ||= []).tap do |images|
        stage = last_stage
        loop do
          if stage.respond_to?(:images)
            images.concat(stage.images)
          else
            images << stage.image
          end
          break if (stage = stage.prev_stage).nil?
        end
      end.uniq(&:name)
    end

    def should_be_built?
      should_be_built && !is_artifact && begin
        builder.before_application_should_be_built_check
        !last_stage.image.tagged?
      end
    end

    protected

    def with_introspection
      yield
    rescue Exception::IntrospectImage => e
      data = e.net_status[:data]
      cmd = "docker run -ti --rm --entrypoint /bin/bash #{data[:options]} #{data[:built_id]}"
      system(cmd).tap do |res|
        project.shellout!("docker rmi #{data[:built_id]}") if data[:rmi]
        res || raise(Error::Application, code: :application_not_run)
      end
      exit 0
    end

    attr_reader :last_stage
  end # Application
end # Dapp<|MERGE_RESOLUTION|>--- conflicted
+++ resolved
@@ -4,14 +4,11 @@
     include GitArtifact
     include Path
     include Tags
-<<<<<<< HEAD
+
+    include Deps::Gitartifact
+    include SystemShellout
 
     include Helper::Sha256
-=======
-    include Deps::Gitartifact
-    include SystemShellout
-    include Dapp::Filelock
->>>>>>> bde3bce3
 
     attr_reader :config
     attr_reader :ignore_git_fetch
