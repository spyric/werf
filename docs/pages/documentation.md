--- conflicted
+++ resolved
@@ -4,37 +4,21 @@
 sidebar: documentation
 ---
 
-<<<<<<< HEAD
-The documentation of Werf comprises ~100 articles. They include common use cases (getting started, deploying to Kubernetes, CI/CD integration and more), a comprehensive description of functions & architecture, CLI, and commands.
-=======
-Documentation of werf comprises ~100 articles which include common use cases (getting started, deploy to Kubernetes, CI/CD integration and more), comprehensive description of its functions & architecture, as well as CLI, commands.
->>>>>>> 0f559f0f
+The documentation of Werf comprises over 100 articles. They include common use cases (getting started, deploying to Kubernetes, CI/CD integration and more), a comprehensive description of functions & architecture, CLI, and commands.
 
 We recommend to start off with our **Guides** section:
 
-<<<<<<< HEAD
-- [Installation]({{ site.baseurl }}/documentation/guides/installation.html) describes Werf dependencies and different installation methods.
-- [Getting started]({{ site.baseurl }}/documentation/guides/getting_started.html) describes how to use Werf with regular Dockerfiles. Learn how to integrate Werf into your project smoothly.
-- [Deploying into Kubernetes]({{ site.baseurl }}/documentation/guides/deploy_into_kubernetes.html) is a basic example of application deployment.
-- [Gitlab CI/CD integration]({{ site.baseurl }}/documentation/guides/gitlab_ci_cd_integration.html) is all about integrating with GitLab: build, publish, deploy and schedule registry cleanup.
-- [Unsupported CI/CD integration]({{ site.baseurl }}/documentation/guides/unsupported_ci_cd_integration.html) is about how to plug werf into CI/CD system that is not [officially supported]({{ site.baseurl }}/documentation/reference/plugging_into_cicd/overview.html).
-- In the Advanced build section, you can learn more about our image description syntax to take advantage of incremental rebuilds based on git history, as well as other carefully crafted tools. We recommend starting with the [First application guide]({{ site.baseurl }}/documentation/guides/advanced_build/first_application.html).
-=======
 - [Installation]({{ site.baseurl }}/documentation/guides/installation.html) describes werf dependencies and different installation methods.
-- [Getting started]({{ site.baseurl }}/documentation/guides/getting_started.html) helps to start using werf with regular Dockerfile. Take your project and put into werf easily just now.
-- [Deploying into Kubernetes]({{ site.baseurl }}/documentation/guides/deploy_into_kubernetes.html) is a short example of application deployment.
-- [GitLab CI/CD integration]({{ site.baseurl }}/documentation/guides/gitlab_ci_cd_integration.html) is all about integration with GitLab: build, publish, deployment and scheduled Docker registry cleanup.
-- [Unsupported CI/CD integration]({{ site.baseurl }}/documentation/guides/unsupported_ci_cd_integration.html) is about plugging werf into CI/CD system that is not [officially supported]({{ site.baseurl }}/documentation/reference/plugging_into_cicd/overview.html).
-- Advanced build section is about our image description syntax to take advantage of incremental rebuilds based on git history and other carefully crafted tools. Recommend to start reading from [First application guide]({{ site.baseurl }}/documentation/guides/advanced_build/first_application.html).
->>>>>>> 0f559f0f
+- [Getting started]({{ site.baseurl }}/documentation/guides/getting_started.html) describes how to use werf with regular Dockerfiles. Learn how to integrate werf into your project smoothly and effortlessly.
+- [Deploying to Kubernetes]({{ site.baseurl }}/documentation/guides/deploy_into_kubernetes.html) is a basic example of deploying an application.
+- [Gitlab CI/CD integration]({{ site.baseurl }}/documentation/guides/gitlab_ci_cd_integration.html) has all the necessary information about integrating with GitLab: build, publish, deploy, and schedule Docker registry cleanup.
+- [Unsupported CI/CD integration]({{ site.baseurl }}/documentation/guides/unsupported_ci_cd_integration.html) is about how to use werf with the CI/CD system that is not [officially supported]({{ site.baseurl }}/documentation/reference/plugging_into_cicd/overview.html).
+- In the Advanced build section, you can learn more about our image description syntax to take advantage of incremental rebuilds based on git history, as well as about other carefully crafted tools. We recommend starting with the [First application guide]({{ site.baseurl }}/documentation/guides/advanced_build/first_application.html).
 
 The next step is the **Configuration** section.
 
-<<<<<<< HEAD
 To use Werf, an application should be configured in `werf.yaml` file.
-=======
-To use werf an application should be configured in `werf.yaml` file.
->>>>>>> 0f559f0f
+
 This configuration includes:
 
 1. Definition of the project meta information such as a project name (it will affect build, deploy, and other commands).
@@ -49,11 +33,7 @@
 
 Other section articles provide detailed information about [Dockerfile Image]({{ site.baseurl }}/documentation/configuration/dockerfile_image.html), [Stapel Image]({{ site.baseurl }}/documentation/configuration/stapel_image/naming.html) and [Stapel Artifact]({{ site.baseurl }}/documentation/configuration/stapel_artifact.html) directives and their features of usage.
 
-<<<<<<< HEAD
 The **Reference** section covers essential Werf processes:
-=======
-**Reference** section is dedicated to werf main processes:
->>>>>>> 0f559f0f
 
 * [Build process]({{ site.baseurl }}/documentation/reference/build_process.html).
 * [Publish process]({{ site.baseurl }}/documentation/reference/publish_process.html).
@@ -69,10 +49,6 @@
 * [Development and debug]({{ site.baseurl }}/documentation/reference/development_and_debug/setup_minikube.html).
 * [Toolbox]({{ site.baseurl }}/documentation/reference/toolbox/slug.html).
 
-<<<<<<< HEAD
-Werf is a CLI utility, so if you want to find a description of both basic commands required for the CI/CD process and service commands that provide advanced functionality — use the **CLI Commands** section.
-=======
-werf is a CLI utility, so if you want to find a description of both basic commands needed to provide the CI/CD process and service commands that provide advanced functionality — use [**CLI Commands**]({{ site.baseurl }}/documentation/cli/main/build.html) section.
->>>>>>> 0f559f0f
+Since werf is a CLI utility, you may find a thorough description of basic commands required for the CI/CD process as well as service commands that provide advanced functionality in the **CLI Commands** section.
 
 The [**Development** section]({{ site.baseurl }}/documentation/development/stapel.html) contains service and maintenance manuals and other docs that help developers to understand how a specific werf subsystem works, how to maintain said subsystem in the actual state, how to write and build new code for the werf, etc.