---
title: GitOps CLI tool
permalink: /
layout: default
---

<div class="welcome">
    <div class="page__container">
        <div class="welcome__content">
            <h1 class="welcome__title">
                GitOps CLI tool
            </h1>
            <div class="welcome__subtitle">
<<<<<<< HEAD
                 Deliver your application quickly & easily.<br/>Open Source. Written in Golang.
=======
                 Deliver your application fast & easy.<br/>Open Source. Written in Go.
>>>>>>> 0f559f0f
            </div>
            <!--
            <form action="https://www.google.com/search" class="welcome__search" method="get" name="searchform" target="_blank">
                <input name="sitesearch" type="hidden" value="werf.io">
                <input autocomplete="on" class="page__input welcome__search-input" name="q" placeholder="Search the documentation" required="required"  type="text">
                <button type="submit" class="page__icon page__icon_search welcome__search-btn"></button>
            </form>
            -->
            <div class="welcome__extra-content">
                <div class="welcome__extra-content-title">
                    CLI tool to construct CI/CD pipelines
                </div>
                <div class="welcome__extra-content-text">
                    <ul class="intro__list">
                        <li>
                            werf is a single CLI tool that integrates well known tools:<br/> <code>git</code>, <code>helm</code> and <code>docker</code>.
                        </li>
                        <li>
                            werf can be embedded into any existing CI/CD system (like GitLab CI) <br>to implement CI/CD pipelines using provided building blocks:
                            <ul>
                                <li><code>werf build-and-publish</code>;</li>
                                <li><code>werf deploy</code>;</li>
                                <li><code>werf dismiss</code>;</li>
                                <li><code>werf cleanup</code>.</li>
                            </ul>
                        </li>
                        <li>
                            Open Source, written in Go.
                        </li>
                        <li>
                            werf is not a SAAS, we consider it a new generation<br/> of high-level CI/CD tools.
                        </li>
                    </ul>
                </div>
            </div>
        </div>
    </div>
</div>

<div class="page__container">
    <div class="intro">
<<<<<<< HEAD
        <div class="intro__image"></div>
        <div class="intro__content">
            <div class="intro__title">
                CLI tool to construct CI/CD pipelines
            </div>
            <div class="intro__text">
                <ul class="intro__list">
                    <li>
                        Werf is a complex CLI tool that integrates several well-known tools:<br/> <code>git</code>, <code>helm</code>, and <code>docker</code>.
                    </li>
                    <li>
                        Werf can be embedded into any existing CI/CD system (such as Gitlab CI) <br>to implement CI/CD pipelines using provided building blocks:
                        <ul class="intro__list_c2">
                            <li><code>werf build-and-publish</code>;</li>
                            <li><code>werf deploy</code>;</li>
                            <li><code>werf dismiss</code>;</li>
                            <li><code>werf cleanup</code>.</li>
                        </ul>
                    </li>
                    <li>
                        Open Source, written in Go.
                    </li>
                    <li>
                        Werf is not a SAAS. We consider it a new generation<br/> of high-level CI/CD tools.
                    </li>
                </ul>
            </div>
        </div>
=======
        <div class="intro__image"></div>        
>>>>>>> 0f559f0f
    </div>
</div>

<div class="page__container">
    <ul class="intro-extra">
        <li class="intro-extra__item">
            <div class="intro-extra__item-title">
                Effortless deployment
            </div>
            <div class="intro-extra__item-text">
                <ul class="intro__list">
                    <li>Full compatibility with Helm.</li>
                    <li>Easy RBAC definition.</li>
<<<<<<< HEAD
                    <li>Applying deployment configuration in Kubernetes does not guarantee a successful rollout of an application and its fully functional state. With werf, you get that guarantee.</li>
                    <li>Werf immediately fails if some problem is detected in the CI/CD job, thus allowing faster debugging of new application versions without unnecessary kubectl invocations.</li>
                    <li>Configurable resource error and resource readiness detectors based on resource annotations.</li>
                    <li>Rich logging and error reporting capabilities.</li>
=======
                    <li>Applied deploy configuration in Kubernetes does not guarantee a rolled out functioning application. With werf you receive that guarantee.</li>
                    <li>werf fails fast when a problem has been detected in the CI/CD job allowing faster debug of new application versions without unnecessary kubectl invocations.</li>
                    <li>Configurable resource errors detector and resource readiness detector using resource annotations.</li>
                    <li>Rich logging and error reporting.</li>
>>>>>>> 0f559f0f
                </ul>
            </div>
        </li>
        <li class="intro-extra__item">
            <div class="intro-extra__item-title">
                Image Lifecycle Management
            </div>
            <div class="intro-extra__item-text">
                <ul class="intro__list">
<<<<<<< HEAD
                    <li>Build images with Dockerfiles or via an advanced image builder with support for incremental rebuilds based on the git history and ansible.</li>
                    <li>Publish images to the registry using advanced image naming schemas.</li>
                    <li>Deploy application images to the Kubernetes cluster.</li>
                    <li>Clean up your Docker registry by deleting unused images that meet specific conditions.</li>
=======
                    <li>Build images with Dockerfiles or advanced image builder with incremental rebuilds based on the git history and ansible.</li>
                    <li>Publish images to the Docker registry using advanced image naming schemas.</li>
                    <li>Deploy application images into Kubernetes cluster.</li>
                    <li>Cleanup Docker registry from unused images based on policies.</li>
>>>>>>> 0f559f0f
                </ul>
            </div>
        </li>
    </ul>
    <a href="https://github.com/flant/werf/blob/master/README.md#complete-features-list" target="_blank" class="page__btn page__btn_o intro__btn">
        Check out a complete features list
    </a>
</div>

<div class="stats">
    <div class="page__container">
        <div class="stats__content">
            <div class="stats__title">Active development & adoption</div>
            <ul class="stats__list">
                <li class="stats__list-item">
                    <div class="stats__list-item-num">4</div>
                    <div class="stats__list-item-title">releases per week</div>
                    <div class="stats__list-item-subtitle">on average for the last year</div>
                </li>
                <li class="stats__list-item">
                    <div class="stats__list-item-num">1400</div>
                    <div class="stats__list-item-title">installations</div>
                    <div class="stats__list-item-subtitle">for large and small projects</div>
                </li>
                <li class="stats__list-item">
                    <div class="stats__list-item-num gh_counter">1010</div>
                    <div class="stats__list-item-title">stars on GitHub</div>
                    <div class="stats__list-item-subtitle">let’s make it more ;)</div>
                </li>
            </ul>
        </div>
    </div>
</div>

<div class="features">
    <div class="page__container">
        <ul class="features__list">
            <li class="features__list-item">
<<<<<<< HEAD
                <div class="features__list-item-icon features__list-item-icon_easy"></div>
                <div class="features__list-item-title">Easy to start</div>
                <div class="features__list-item-text">Keep your regular Dockerfile-based building process intact. Integrate werf into your project and put it to full use.</div>
            </li>
            <li class="features__list-item">
                <div class="features__list-item-icon features__list-item-icon_config"></div>
                <div class="features__list-item-title">Compact configuration file</div>
                <div class="features__list-item-text">Build multiple images with a single configuration file, share common configuration snippets via Go templates.</div>
            </li>
            <li class="features__list-item">
                <div class="features__list-item-icon features__list-item-icon_lifecycle"></div>
                <div class="features__list-item-title">Complete application lifecycle management</div>
                <div class="features__list-item-text">Manage the image building process, deploy applications to Kubernetes, and remove unused images easily.</div>
=======
                <div class="features__list-item-icon features__list-item-icon_lifecycle"></div>
                <div class="features__list-item-title">Complete application lifecycle management</div>
                <div class="features__list-item-text">Manage image building process, deploy applications into Kubernetes and remove unused images easily.</div>
            </li>
            <li class="features__list-item">
                <div class="features__list-item-icon features__list-item-icon_kubernetes"></div>
                <div class="features__list-item-title">Comfortable deployment to <span>Kubernetes</span></div>
                <div class="features__list-item-text">Deploy to Kubernetes using standard Kubernetes package manager with interactive tracking of the deployment process and real-time logs browsing.</div>
            </li>
            <li class="features__list-item">
                <div class="features__list-item-icon features__list-item-icon_easy"></div>
                <div class="features__list-item-title">Easy to start</div>
                <div class="features__list-item-text">Remain regular build process with Dockerfile. Take your project and put into werf easily right now.</div>
>>>>>>> 0f559f0f
            </li>
            <li class="features__list-item">
                <div class="features__list-item-icon features__list-item-icon_size"></div>
                <div class="features__list-item-title">Reduce image size</div>
                <div class="features__list-item-text">Detach source data and build tools using artifacts, mounts, and stapel.</div>
            </li>
            <li class="features__list-item">
                <div class="features__list-item-icon features__list-item-icon_ansible"></div>
                <div class="features__list-item-title">Build images with <span>Ansible</span></div>
                <div class="features__list-item-text">Use the popular and powerful infrastructure-as-a-code tool.</div>
            </li>
            <li class="features__list-item">
                <div class="features__list-item-icon features__list-item-icon_debug"></div>
                <div class="features__list-item-title">Advanced tools for debugging the build process</div>
                <div class="features__list-item-text">During assembling, you can access a specific stage using introspection options.</div>
            </li>
            <li class="features__list-item"></li>
            <li class="features__list-item">
<<<<<<< HEAD
                <div class="features__list-item-icon features__list-item-icon_kubernetes"></div>
                <div class="features__list-item-title">Effortless deployment to <span>Kubernetes</span></div>
                <div class="features__list-item-text">Deploy to Kubernetes using standard Kubernetes package manager with interactive tracking of the deployment process and real-time logs browsing.</div>
=======
                <div class="features__list-item-icon features__list-item-icon_config"></div>
                <div class="features__list-item-title">Compact configuration file</div>
                <div class="features__list-item-text">Build multiple images with a single configuration file, share common configuration parts using Go templates.</div>
>>>>>>> 0f559f0f
            </li>
            <li class="features__list-item"></li>
        </ul>        
    </div>
</div>

<div class="community">
    <div class="page__container">
        <div class="community__content">
<<<<<<< HEAD
            <div class="community__title">Friendly and growing community</div>
            <div class="community__subtitle">Werf’s developers are always in contact with the community<br/> at Slack and Telegram.</div>
=======
            <div class="community__title">Friendly growing community</div>
            <div class="community__subtitle">We are always in contact with community through<br/> Twitter, Slack and Telegram.</div>
>>>>>>> 0f559f0f
            <div class="community__btns">
                <a href="{{ site.social_links[page.lang].twitter }}" target="_blank" class="page__btn page__btn_w community__btn">
                    <span class="page__icon page__icon_twitter"></span>
                    Join via Twitter
                </a>
                <a href="#" data-open-popup="slack" class="page__btn page__btn_w community__btn">
                    <span class="page__icon page__icon_slack"></span>
                    Join via Slack
                </a>
                <a href="{{ site.social_links[page.lang].telegram }}" target="_blank" class="page__btn page__btn_w community__btn">
                    <span class="page__icon page__icon_telegram"></span>
                    Join via Telegram
                </a>
            </div>
        </div>
    </div>
</div>

<div class="roadmap">
    <div class="page__container">
        <div class="roadmap__title">
            Roadmap
        </div>
        <div class="roadmap__content">
            <div class="roadmap__goals">
                <div class="roadmap__goals-content">
                    <div class="roadmap__goals-title">Goals</div>
                    <ul class="roadmap__goals-list">
                        <li class="roadmap__goals-list-item">
                            Feature-complete version of werf that works well in an environment with a single dedicated, persistent host to run all werf operations (build, deploy, and cleanup).
                        </li>
                        <li class="roadmap__goals-list-item">
                            Proven approaches and recipes <br/>
                            for most of the popular CI systems.
                        </li>
                        <li class="roadmap__goals-list-item">
                            Build images in a userspace, <br/>
                            in a container or a Kubernetes cluster.
                        </li>
                    </ul>
                </div>
            </div>
            <div class="roadmap__steps">
                <div class="roadmap__steps-content">
                    <div class="roadmap__steps-title">Milestones</div>
                    <ul class="roadmap__steps-list">
                        <li class="roadmap__steps-list-item" data-roadmap-step="1616">
                            <a href="https://github.com/flant/werf/issues/1616" class="roadmap__steps-list-item-issue" target="_blank">#1616</a>
                            <span class="roadmap__steps-list-item-text">
                                <strike>Use <a href="https://kubernetes.io/docs/tasks/manage-kubernetes-objects/declarative-config/#merge-patch-calculation" target="_blank">3-way-merge</a> during helm release upgrade.</strike>
                            </span>
                        </li>
                        <li class="roadmap__steps-list-item" data-roadmap-step="1940">
                            <a href="https://github.com/flant/werf/issues/1940" class="roadmap__steps-list-item-issue" target="_blank">#1940</a>
                            <span class="roadmap__steps-list-item-text">
                                Easy local development of applications with werf.
                            </span>
                        </li>
                        <li class="roadmap__steps-list-item" data-roadmap-step="1184">
                            <a href="https://github.com/flant/werf/issues/1184" class="roadmap__steps-list-item-issue" target="_blank">#1184</a>
                            <span class="roadmap__steps-list-item-text">
                                Content addressable tagging scheme.
                            </span>
                        </li>
                        <li class="roadmap__steps-list-item" data-roadmap-step="1617">
                            <a href="https://github.com/flant/werf/issues/1617" class="roadmap__steps-list-item-issue" target="_blank">#1617</a>
                            <span class="roadmap__steps-list-item-text">
                                Proven approaches and recipes<br/>
                                for most of the popular CI systems.
                            </span>
                        </li>
                        <li class="roadmap__steps-list-item" data-roadmap-step="1614">
                            <a href="https://github.com/flant/werf/issues/1614" class="roadmap__steps-list-item-issue" target="_blank">#1614</a>
                            <span class="roadmap__steps-list-item-text">
                                Distributed builds with common Docker registry.
                            </span>
                        </li>
                        <li class="roadmap__steps-list-item" data-roadmap-step="1606">
                            <a href="https://github.com/flant/werf/issues/1606" class="roadmap__steps-list-item-issue" target="_blank">#1606</a>
                            <span class="roadmap__steps-list-item-text">
                                Helm 3 support.
                            </span>
                        </li>
                        <li class="roadmap__steps-list-item" data-roadmap-step="1618">
                            <a href="https://github.com/flant/werf/issues/1618" class="roadmap__steps-list-item-issue" target="_blank">#1618</a>
                            <span class="roadmap__steps-list-item-text">
                                Userspace builds that do not require Docker daemon<br/>
                                (as in <a href="https://github.com/GoogleContainerTools/kaniko" target="_blank">kaniko</a>).
                            </span>
                        </li>
                    </ul>
                </div>
            </div>
        </div>
    </div>
</div>

<div class="page__container">
    <div class="documentation">
        <div class="documentation__image">
        </div>
        <div class="documentation__info">
            <div class="documentation__info-title">
                Detailed documentation
            </div>
            <div class="documentation__info-text">
                Werf documentation comprises over 100 articles on typical use cases (getting started, deploying to Kubernetes, CI/CD integration, and more), CLI, commands, and a thorough description of functions & architecture.
            </div>
        </div>
        <div class="documentation__btns">
            <a href="https://github.com/flant/werf" target="_blank" class="page__btn page__btn_b documentation__btn">
                Get werf
            </a>
            <a href="{{ site.baseurl }}/documentation/guides/getting_started.html" class="page__btn page__btn_o documentation__btn">
                Starters guide
            </a>
            <a href="{{ site.baseurl }}/documentation/cli/main/build.html" class="page__btn page__btn_o documentation__btn">
                Explore CLI
            </a>
        </div>
    </div>
</div><|MERGE_RESOLUTION|>--- conflicted
+++ resolved
@@ -11,11 +11,7 @@
                 GitOps CLI tool
             </h1>
             <div class="welcome__subtitle">
-<<<<<<< HEAD
-                 Deliver your application quickly & easily.<br/>Open Source. Written in Golang.
-=======
-                 Deliver your application fast & easy.<br/>Open Source. Written in Go.
->>>>>>> 0f559f0f
+                 Deliver your application quickly & easily.<br/>Open Source. Written in Go.
             </div>
             <!--
             <form action="https://www.google.com/search" class="welcome__search" method="get" name="searchform" target="_blank">
@@ -57,38 +53,7 @@
 
 <div class="page__container">
     <div class="intro">
-<<<<<<< HEAD
-        <div class="intro__image"></div>
-        <div class="intro__content">
-            <div class="intro__title">
-                CLI tool to construct CI/CD pipelines
-            </div>
-            <div class="intro__text">
-                <ul class="intro__list">
-                    <li>
-                        Werf is a complex CLI tool that integrates several well-known tools:<br/> <code>git</code>, <code>helm</code>, and <code>docker</code>.
-                    </li>
-                    <li>
-                        Werf can be embedded into any existing CI/CD system (such as Gitlab CI) <br>to implement CI/CD pipelines using provided building blocks:
-                        <ul class="intro__list_c2">
-                            <li><code>werf build-and-publish</code>;</li>
-                            <li><code>werf deploy</code>;</li>
-                            <li><code>werf dismiss</code>;</li>
-                            <li><code>werf cleanup</code>.</li>
-                        </ul>
-                    </li>
-                    <li>
-                        Open Source, written in Go.
-                    </li>
-                    <li>
-                        Werf is not a SAAS. We consider it a new generation<br/> of high-level CI/CD tools.
-                    </li>
-                </ul>
-            </div>
-        </div>
-=======
         <div class="intro__image"></div>        
->>>>>>> 0f559f0f
     </div>
 </div>
 
@@ -102,17 +67,10 @@
                 <ul class="intro__list">
                     <li>Full compatibility with Helm.</li>
                     <li>Easy RBAC definition.</li>
-<<<<<<< HEAD
-                    <li>Applying deployment configuration in Kubernetes does not guarantee a successful rollout of an application and its fully functional state. With werf, you get that guarantee.</li>
-                    <li>Werf immediately fails if some problem is detected in the CI/CD job, thus allowing faster debugging of new application versions without unnecessary kubectl invocations.</li>
+                    <li>Applying deployment configuration in Kubernetes does not guarantee the successful deployment of an application and its fully functional state. With werf, you get that guarantee.</li>
+                    <li>werf immediately fails if some problem is detected in the CI/CD job, thus allowing faster debugging of new versions of an application without unnecessary kubectl invocations.</li>
                     <li>Configurable resource error and resource readiness detectors based on resource annotations.</li>
                     <li>Rich logging and error reporting capabilities.</li>
-=======
-                    <li>Applied deploy configuration in Kubernetes does not guarantee a rolled out functioning application. With werf you receive that guarantee.</li>
-                    <li>werf fails fast when a problem has been detected in the CI/CD job allowing faster debug of new application versions without unnecessary kubectl invocations.</li>
-                    <li>Configurable resource errors detector and resource readiness detector using resource annotations.</li>
-                    <li>Rich logging and error reporting.</li>
->>>>>>> 0f559f0f
                 </ul>
             </div>
         </li>
@@ -122,17 +80,10 @@
             </div>
             <div class="intro-extra__item-text">
                 <ul class="intro__list">
-<<<<<<< HEAD
-                    <li>Build images with Dockerfiles or via an advanced image builder with support for incremental rebuilds based on the git history and ansible.</li>
+                    <li>Build images with Dockerfiles or with an advanced image builder that supports incremental rebuilds based on the git history and ansible.</li>
                     <li>Publish images to the registry using advanced image naming schemas.</li>
                     <li>Deploy application images to the Kubernetes cluster.</li>
                     <li>Clean up your Docker registry by deleting unused images that meet specific conditions.</li>
-=======
-                    <li>Build images with Dockerfiles or advanced image builder with incremental rebuilds based on the git history and ansible.</li>
-                    <li>Publish images to the Docker registry using advanced image naming schemas.</li>
-                    <li>Deploy application images into Kubernetes cluster.</li>
-                    <li>Cleanup Docker registry from unused images based on policies.</li>
->>>>>>> 0f559f0f
                 </ul>
             </div>
         </li>
@@ -171,37 +122,21 @@
     <div class="page__container">
         <ul class="features__list">
             <li class="features__list-item">
-<<<<<<< HEAD
+                <div class="features__list-item-icon features__list-item-icon_lifecycle"></div>
+                <div class="features__list-item-title">Complete application lifecycle management</div>
+                <div class="features__list-item-text">Manage the image building process, deploy an application to Kubernetes, easily remove unused images.</div>
+            </li>
+            <li class="features__list-item">
+                <div class="features__list-item-icon features__list-item-icon_kubernetes"></div>
+                <div class="features__list-item-title">Effortless deployment to <span>Kubernetes</span></div>
+                <div class="features__list-item-text">Deploy to Kubernetes using standard Kubernetes package manager with interactive tracking of the deployment process and real-time logs browsing.</div>
+            </li>
+            <li class="features__list-item">
                 <div class="features__list-item-icon features__list-item-icon_easy"></div>
                 <div class="features__list-item-title">Easy to start</div>
                 <div class="features__list-item-text">Keep your regular Dockerfile-based building process intact. Integrate werf into your project and put it to full use.</div>
             </li>
             <li class="features__list-item">
-                <div class="features__list-item-icon features__list-item-icon_config"></div>
-                <div class="features__list-item-title">Compact configuration file</div>
-                <div class="features__list-item-text">Build multiple images with a single configuration file, share common configuration snippets via Go templates.</div>
-            </li>
-            <li class="features__list-item">
-                <div class="features__list-item-icon features__list-item-icon_lifecycle"></div>
-                <div class="features__list-item-title">Complete application lifecycle management</div>
-                <div class="features__list-item-text">Manage the image building process, deploy applications to Kubernetes, and remove unused images easily.</div>
-=======
-                <div class="features__list-item-icon features__list-item-icon_lifecycle"></div>
-                <div class="features__list-item-title">Complete application lifecycle management</div>
-                <div class="features__list-item-text">Manage image building process, deploy applications into Kubernetes and remove unused images easily.</div>
-            </li>
-            <li class="features__list-item">
-                <div class="features__list-item-icon features__list-item-icon_kubernetes"></div>
-                <div class="features__list-item-title">Comfortable deployment to <span>Kubernetes</span></div>
-                <div class="features__list-item-text">Deploy to Kubernetes using standard Kubernetes package manager with interactive tracking of the deployment process and real-time logs browsing.</div>
-            </li>
-            <li class="features__list-item">
-                <div class="features__list-item-icon features__list-item-icon_easy"></div>
-                <div class="features__list-item-title">Easy to start</div>
-                <div class="features__list-item-text">Remain regular build process with Dockerfile. Take your project and put into werf easily right now.</div>
->>>>>>> 0f559f0f
-            </li>
-            <li class="features__list-item">
                 <div class="features__list-item-icon features__list-item-icon_size"></div>
                 <div class="features__list-item-title">Reduce image size</div>
                 <div class="features__list-item-text">Detach source data and build tools using artifacts, mounts, and stapel.</div>
@@ -213,21 +148,15 @@
             </li>
             <li class="features__list-item">
                 <div class="features__list-item-icon features__list-item-icon_debug"></div>
-                <div class="features__list-item-title">Advanced tools for debugging the build process</div>
-                <div class="features__list-item-text">During assembling, you can access a specific stage using introspection options.</div>
-            </li>
-            <li class="features__list-item"></li>
-            <li class="features__list-item">
-<<<<<<< HEAD
-                <div class="features__list-item-icon features__list-item-icon_kubernetes"></div>
-                <div class="features__list-item-title">Effortless deployment to <span>Kubernetes</span></div>
-                <div class="features__list-item-text">Deploy to Kubernetes using standard Kubernetes package manager with interactive tracking of the deployment process and real-time logs browsing.</div>
-=======
+                <div class="features__list-item-title">Advanced debugging tools for the building process</div>
+                <div class="features__list-item-text">During assembly, you can access any stage using introspection options.</div>
+            </li>
+             <li class="features__list-item">
                 <div class="features__list-item-icon features__list-item-icon_config"></div>
                 <div class="features__list-item-title">Compact configuration file</div>
-                <div class="features__list-item-text">Build multiple images with a single configuration file, share common configuration parts using Go templates.</div>
->>>>>>> 0f559f0f
-            </li>
+                <div class="features__list-item-text">Build multiple images using a single configuration file, share common configuration snippets via Go templates.</div>
+            </li>
+            <li class="features__list-item"></li>
             <li class="features__list-item"></li>
         </ul>        
     </div>
@@ -236,13 +165,8 @@
 <div class="community">
     <div class="page__container">
         <div class="community__content">
-<<<<<<< HEAD
             <div class="community__title">Friendly and growing community</div>
-            <div class="community__subtitle">Werf’s developers are always in contact with the community<br/> at Slack and Telegram.</div>
-=======
-            <div class="community__title">Friendly growing community</div>
-            <div class="community__subtitle">We are always in contact with community through<br/> Twitter, Slack and Telegram.</div>
->>>>>>> 0f559f0f
+            <div class="community__subtitle">Werf’s developers are always in contact with the community<br/> in Twitter, Slack and Telegram.</div>
             <div class="community__btns">
                 <a href="{{ site.social_links[page.lang].twitter }}" target="_blank" class="page__btn page__btn_w community__btn">
                     <span class="page__icon page__icon_twitter"></span>
