---
title: Стадии
sidebar: doc_sidebar
permalink: stages.html
folder: definition
---

### Стадия
Стадия (stage) — это сгруппированный набор инструкций для сборки docker образа.

* Стадии заданы статически.
  * Предопределены имена стадий.
  * Предопределен порядок следования стадий.
  * См. [конвеер стадий](#конвеер-стадий).
* В результате сборки стадии создается отдельный docker образ.
* Имя docker образа стадии формируется по шаблону: dimgstage-\<[имя проекта](#имя-проекта)\>:\<[сигнатура стадии](#сигнатура-стадии)\>.
* Собранный образ dimg представляет собой связанный список docker образов стадий.
* Стадия может быть пропущена, если для нее не указано инструкций.
  * Для такой стадии не будет существовать отдельный docker образ.
  * См. [сигнатура стадии](#сигнатура-стадии).

### Пользовательская стадия
Пользовательская стадия — это стадия, инструкции для сборки которой задаются пользователем dapp.

Инструкции задаются через [Dappfile](#Dappfile) или chef-рецепты — зависит от используемого сборщика: [shell сборщик](#shell-сборщик) или [chef сборщик](#chef-сборщик).

### Конвеер стадий
Конвеер стадий — это статически определенная последовательность стадий для сборки определенного типа образов. Существуют следующие конвееры стадий:

* конвеер стадий dimg;
* конвеер стадий артефакта;
* конвеер стадий scratch dimg.

### Конвеер стадий dimg
Конвеер стадий dimg — это стадии, использующиеся для сборки стандартных образов. Последовательность и имена стадий:

* from
* before install
* before-install artifact
* git-artifact archive
* git-artifact pre install patch
* install
* git-artifact post install patch
* after-install artifact
* before setup
* before-setup artifact
* git-artifact pre setup patch
* setup
* git-artifact post setup patch
* after-setup artifact
* git-artifact latest patch
* docker instructions

[Пользовательскими стадиями](#пользовательская-стадия) являются:
* before install
* install
* before setup
* setup

Конвеер стадий dimg используется как в [shell dimg](#shell-dimg), так и в [chef dimg](#chef-dimg).

### Конвеер стадий артефакта
Конвеер стадий артефакта — это стадии, использующиеся для сборки образов артефактов. Последовательность и имена стадий:

* from
* before install
* before-install artifact
* git-artifact archive
* git-artifact pre install patch
* install
* git-artifact post install patch
* after-install artifact
* before setup
* before-setup artifact
* git-artifact pre setup patch 
* setup
* after-setup artifact
* git-artifact artifact patch
* build artifact

[Пользовательскими стадиями](#пользовательская-стадия) являются:
* before install
* install
* before setup
* setup
* build artifact

### Конвеер стадий scratch dimg
Конвеер стадий scratch dimg — состоит из одной стадии [import artifacts](#import-artifacts).

Пользовательских стадий в данном конвеере нет.

### Сигнатура стадии
Сигнатура стадии (stage signature) — это контрольная сумма правил сборки, зависимостей стадии и сигнатуры предыдущей стадии, если она существует.

* Изменение сигнатуры стадии ведет к её пересборке, а также последующих стадий.
* При отсутствии правил и зависимостей, стадия игнорируется, используется сигнатура предыдущей стадии.

### Назначение стадий

| Имя                               | Краткое описание 					          | Зависимость от директив                            |
| --------------------------------- | ----------------------------------- | -------------------------------------------------- |
| from                              | Выбор базового образа  					    | docker.from 			   						                   |
| before install                    | Установка софта инфраструктуры      | shell.before install / chef.module, chef.recipe    |
| before install artifact           | Наложение артефактов 				        | artifact (с before: :install) 			   		         |
| git artifact archive              | Наложение git-артефактов            | git_artifact.local`` и git_artifact.remote 		     |
| git artifact pre install patch    | Наложение патчей git-артефактов 	  | git_artifact.local и git_artifact.remote           |
| install                           | Установка софта приложения          | shell.install / chef.module, chef.recipe           |
| git artifact post install patch   | Наложение патчей git-артефактов     | git_artifact.local и git_artifact.remote           |
| after install artifact            | Наложение артефактов                | artifact (с after: :install)               		     |
| before setup                      | Настройка софта инфраструктуры      | shell.before_setup / chef.module, chef.recipe      |
| before setup artifact             | Наложение артефактов                | artifact (с before: :setup)                		     |
| git artifact pre setup patch      | Наложение патчей git-артефактов     | git_artifact.local и git_artifact.remote           |
| setup                             | Развёртывание приложения            | shell.setup / chef.module, chef.recipe             |
| chef cookbooks                    | Установка cookbook\`ов              | -             		       						               |
| git artifact post setup patch     | Наложение патчей git-артефактов     | git_artifact.local и git_artifact.remote           |
| after setup artifact              | Наложение артефактов                | artifact (с after: :setup)            	   		     |
| git artifact latest patch         | Наложение патчей git-артефактов     | git_artifact.local и git_artifact.remote           |
| docker instructions               | Применение докерфайловых инструкций | docker.cmd, docker.env, docker.entrypoint, docker.expose, docker.label, docker.onbuild, docker.user, docker.volume, docker.workdir |
| git artifact artifact patch       | Наложение патчей git-артефактов     | git_artifact.local и git_artifact.remote           |
| build artifact                    | Сборка артефакта                    | shell.build_artifact / chef.module, chef.recipe    |
| import artifacts                  | Установка артефактов при сборке [scratch dimg](base.html#scratch-dimg) | |

### Особенности
<<<<<<< HEAD
* Существуют стадии, в формировании [cигнатур](definitions.html#сигнатура-стадии) которых используется сигнатура последующей стадии, вдобавок к зависимостям самой стадии. Такие стадии всегда будут пересобираться вместе с зависимой стадией.  
  * git_artifact_pre_install_patch зависит от install.
  * git_artifact_post_install_patch зависит от before_setup.
  * git_artifact_pre_setup_patch зависит от setup.
  * git_artifact_artifact_patch зависит от build_artifact.
* Сигнатура стадии git_artifact_post_setup_patch зависит от размера патчей git-артефактов и будет пересобрана, если их сумма превысит лимит (10 MB).
=======
* Существуют стадии, в формирование [cигнатур](definitions.html#сигнатура-стадии) которых используется сигнатура последующей стадии, вдобавок к зависимостям самой стадии. Такие стадии всегда будут пересобираться вместе с зависимой стадией.  
  * git artifact pre install patch зависит от install.
  * git artifact post install patch зависит от before setup.
  * git artifact pre setup patch зависит от setup.
  * git artifact artifact patch зависит от build artifact.
* Сигнатура стадии git artifact post setup patch зависит от размера патчей git-артефактов и будет пересобрана, если их сумма превысит лимит (10 MB).

#### from

Данная стадия производит скачивание указанного базового образа (фактически docker pull) и фиксирует его в кэше dapp.

* Стадия используется только при указании базового образа директивой docker.from с аргументом в формате <image:tag>.
* Стадия не будет использоваться, если docker.from не указан — будет собран [scratch dimg](base.html#scratch-dimg)

#### import artifacts

Данная стадия включается только при сборке [scratch dimg](base.html#scratch-dimg) и является единственной стадией при сборке scratch dimg.

Сборка scratch dimg предполагает создание образа только путем импорта в итоговый образ файловых ресурсов описанных пользователем артефактов.

Порядок сборки: собирается каждый из описанных артефактов, отрабатывает стадия import artifacts, добавляя все описанные артефакты в итоговый образ (фактически с помощью docker import). При этом сборка каждого из артефактов идет изолированно и проходит через все стандартные стадии сборки артефактов.
>>>>>>> 423c5db7

#### chef cookbooks
Стадия устанавливает cookbook`и, указанные в Berksfile проекта, в собираемый образ.

* Во время установки cookbook`ов в данной стадии, устанавливается переменная окружения DAPP_CHEF_COOKBOOKS_VENDORING=1.
* Для cookbook`ов, нужных в собираемом образе, но не нужных для сборки самого образа с помощью chef-сборщика можно использовать проверку в Berksfile, например:

```ruby
source 'https://supermarket.chef.io'

cookbook 'test', path: '.'
cookbook 'mdapp-test', path: '../mdapp-test'
cookbook 'mdapp-test2', path: '../mdapp-test2'
cookbook 'mdapp-testartifact', path: '../mdapp-testartifact'

cookbook 'apt'

if ENV['DAPP_CHEF_COOKBOOKS_VENDORING']
  cookbook 'mdapp-nginx'
  cookbook 'mdapp-init'
end
```<|MERGE_RESOLUTION|>--- conflicted
+++ resolved
@@ -122,15 +122,7 @@
 | import artifacts                  | Установка артефактов при сборке [scratch dimg](base.html#scratch-dimg) | |
 
 ### Особенности
-<<<<<<< HEAD
 * Существуют стадии, в формировании [cигнатур](definitions.html#сигнатура-стадии) которых используется сигнатура последующей стадии, вдобавок к зависимостям самой стадии. Такие стадии всегда будут пересобираться вместе с зависимой стадией.  
-  * git_artifact_pre_install_patch зависит от install.
-  * git_artifact_post_install_patch зависит от before_setup.
-  * git_artifact_pre_setup_patch зависит от setup.
-  * git_artifact_artifact_patch зависит от build_artifact.
-* Сигнатура стадии git_artifact_post_setup_patch зависит от размера патчей git-артефактов и будет пересобрана, если их сумма превысит лимит (10 MB).
-=======
-* Существуют стадии, в формирование [cигнатур](definitions.html#сигнатура-стадии) которых используется сигнатура последующей стадии, вдобавок к зависимостям самой стадии. Такие стадии всегда будут пересобираться вместе с зависимой стадией.  
   * git artifact pre install patch зависит от install.
   * git artifact post install patch зависит от before setup.
   * git artifact pre setup patch зависит от setup.
@@ -151,7 +143,6 @@
 Сборка scratch dimg предполагает создание образа только путем импорта в итоговый образ файловых ресурсов описанных пользователем артефактов.
 
 Порядок сборки: собирается каждый из описанных артефактов, отрабатывает стадия import artifacts, добавляя все описанные артефакты в итоговый образ (фактически с помощью docker import). При этом сборка каждого из артефактов идет изолированно и проходит через все стандартные стадии сборки артефактов.
->>>>>>> 423c5db7
 
 #### chef cookbooks
 Стадия устанавливает cookbook`и, указанные в Berksfile проекта, в собираемый образ.
