# This is your sidebar TOC. The sidebar code loops through sections here and provides the appropriate formatting.

entries:
- title: sidebar
  folders:

  - title: Обзор
    folderitems:

    - title: Начало работы
      url: /index.html
      type: homepage

  - title: Определения
    folderitems:

    - title: Базовые
      url: /definitions.html

    - title: Chef сборщик
      url: /chef.html

    - title: Стадии
      url: /stages.html

    - title: Таблица стадий
      url: /stages_table.html

    - title: Диаграмма зависимостей chef-сборщика
      url: /chef_dependencies.html

  - title: Директивы Dappfile
    folderitems:

    - title: Базовые
      url: /base_directives.html

    - title: Artifact / Git
      url: /artifact_directives.html

    - title: Shell
      url: /shell_directives.html

    - title: Chef
      url: /chef_directives.html

    - title: Docker
      url: /docker_directives.html

<<<<<<< HEAD
  - title: Команды
=======
    - title: Mount
      url: /mount_directives.html

  - title: Комманды
>>>>>>> beeac870
    folderitems:

    - title: Основные
      url: /base_commands.html

    - title: Чистка
      url: /clean_commands.html

    - title: Отладка
      url: /debugging_commands.html<|MERGE_RESOLUTION|>--- conflicted
+++ resolved
@@ -47,14 +47,10 @@
     - title: Docker
       url: /docker_directives.html
 
-<<<<<<< HEAD
-  - title: Команды
-=======
     - title: Mount
       url: /mount_directives.html
 
-  - title: Комманды
->>>>>>> beeac870
+  - title: Команды
     folderitems:
 
     - title: Основные
