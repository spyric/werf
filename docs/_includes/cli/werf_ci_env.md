--- conflicted
+++ resolved
@@ -38,11 +38,7 @@
             tag-or-branch: generate auto '--tag-git-branch' or '--tag-git-tag' tag by specified 
             CI_SYSTEM environment variables
       --tmp-dir='':
-<<<<<<< HEAD
-            Use specified dir to store tmp files and dirs (default $WERF_TMP or system tmp dir)
+            Use specified dir to store tmp files and dirs (default $WERF_TMP_DIR or system tmp dir)
       --verbose=false:
             Generate echo command for each resulted script line
-=======
-            Use specified dir to store tmp files and dirs (default $WERF_TMP_DIR or system tmp dir)
->>>>>>> 1057928e
 ```
