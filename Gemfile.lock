--- conflicted
+++ resolved
@@ -1,11 +1,7 @@
 PATH
   remote: .
   specs:
-<<<<<<< HEAD
-    dapp (0.7.15)
-=======
     dapp (0.7.16)
->>>>>>> 1a98f3b9
       excon (>= 0.45.4, < 1.0)
       i18n (~> 0.7)
       inifile (~> 3.0.0)
